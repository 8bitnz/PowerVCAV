--- conflicted
+++ resolved
@@ -1,104 +1,100 @@
-# vm-report.ps1 - Returns detailed report of vApp/VM replications
-
-# Requires PowerCLI, PowerVCAV and must have connected sessions to both
-# vCD (Connect-CIServer) and VCAV (Connect-VCAV) prior to running this script.
-
-param(
-    [string]$OrgName               # Optionally filter the results to a single vCloud Organization
-)
-
-Function ByteUnits($value) {
-    if ($value -lt 1024) { return "$value B" }
-    $value = $value / 1024
-    if ($value -lt 1024) { return "$([math]::round($value,1)) KB" }
-    $value = $value / 1024
-    if ($value -lt 1024) { return "$([math]::round($value,1)) MB" }
-    $value = $value / 1024
-    return "$([math]::round($value,1)) GB"
-}
-
-Function LocalTime($timestamp) {
-    return([timezone]::CurrentTimeZone.ToLocalTime((([System.DateTimeOffset]::FromUnixTimeMilliseconds($timestamp)).DateTime)).ToString())
-}
-
-$session = Invoke-VCAVQuery -QueryPath 'sessions'
-if (! ($session.roles -contains 'ADMINISTRATORS')) {
-    Write-Error("Storage report is only available to system administrators.")
-    Exit
-}
-
-$sites = Invoke-VCAVQuery -QueryPath 'sites'
-$local_site = ($sites | Where-Object { $_.isLocal -eq 'True' })
-if (!$local_site) {
-    Write-Error("Unable to determine the local site.")
-    Exit
-}
-
-$diagnostics = Invoke-VCAVQuery -QueryPath 'diagnostics/health'
-if ($diagnostics.managerHealth.offlineReplicators.Count -gt 0) {
-    Write-Warning("One or more replicators are down. This can render the report incorrect.")
-}
-
-$unique_replications = @{}
-
-$replications = Invoke-VCAVPagedQuery -QueryPath 'vm-replications'
-foreach ($replication in $replications) {
-    if ($OrgName) {
-        if ($replication.destination.org -eq $OrgName) {
-            $unique_replications.Add($replication.id,$replication)
-        }
-    } else { # No Organization specified, include all unique inbound replications:
-        if ($replication.destination.org) {
-            $unique_replications.Add($replication.id,$replication)
-        }
-    }
-}
-
-$reps = @()
-
-foreach ($rep in $unique_replications.Values) {
-
-    $instances = Invoke-VCAVQuery -QueryPath "vm-replications/$($rep.id)/instances"
-    
-    # Calculate average daily xfer size based on recorded instances and RPO
-<<<<<<< HEAD
-    # NOTE: This will give inaccurate values for newly configured replications
-=======
-    # NOTE: This will give innaccurate results during the first 24hrs of
-    # replication due to the generally large size of initial VM sync.
->>>>>>> 00b2670e
-    $numinstances = $instances.Count
-    $repsperday = (24 / ($rep.settings.rpo / 60))
-    $totalxfer = ($instances | Measure-Object -Property transferBytes -Sum).Sum
-    $avgxfer = $totalxfer / $numinstances
-    $avgxferday = $avgxfer * $repsperday
-
-    if ($rep.destinationState.currentRpoViolation -eq 0) {
-         $rpoViolated = "No"
-    } else {
-         $rpoViolated = $rep.destinationState.currentRpoViolation.toString() + " mins"
-    }
-
-    $repObj = [PSCustomObject]@{
-         Org            = $rep.destination.org
-         Vdc            = $rep.destination.vdcname
-         StoragePolicy  = $rep.storageProfileName
-         vAppName       = $rep.source.vAppName
-         VMName         = $rep.vmName
-         RPO            = ($rep.settings.rpo).toString() + " mins"
-         Paused         = $rep.isPaused
-         RPOviolated    = $rpoViolated
-         Quiesced       = $rep.settings.quiesced
-         LastStatus     = LocalTime($rep.destinationState.latestInstance.timestamp).toString()
-         LastXfer       = ByteUnits($rep.destinationState.latestInstance.transferBytes).toString()
-         LastXferTime   = ($rep.destinationState.latestInstance.transferSeconds).toString() + " sec"
-         DataConnection = $rep.dataConnectionState
-         Migration      = $rep.isMigration
-         overallHealth  = $rep.overallHealth
-         Instances      = $numinstances
-         AverageXfer    = (ByteUnits($avgxferday)).toString() + "/day"
-         SpaceRequired  = ByteUnits($rep.destinationState.spaceRequirement)
-    }
-    $reps += $repObj
-}
+# vm-report.ps1 - Returns detailed report of vApp/VM replications
+
+# Requires PowerCLI, PowerVCAV and must have connected sessions to both
+# vCD (Connect-CIServer) and VCAV (Connect-VCAV) prior to running this script.
+
+param(
+    [string]$OrgName               # Optionally filter the results to a single vCloud Organization
+)
+
+Function ByteUnits($value) {
+    if ($value -lt 1024) { return "$value B" }
+    $value = $value / 1024
+    if ($value -lt 1024) { return "$([math]::round($value,1)) KB" }
+    $value = $value / 1024
+    if ($value -lt 1024) { return "$([math]::round($value,1)) MB" }
+    $value = $value / 1024
+    return "$([math]::round($value,1)) GB"
+}
+
+Function LocalTime($timestamp) {
+    return([timezone]::CurrentTimeZone.ToLocalTime((([System.DateTimeOffset]::FromUnixTimeMilliseconds($timestamp)).DateTime)).ToString())
+}
+
+$session = Invoke-VCAVQuery -QueryPath 'sessions'
+if (! ($session.roles -contains 'ADMINISTRATORS')) {
+    Write-Error("Storage report is only available to system administrators.")
+    Exit
+}
+
+$sites = Invoke-VCAVQuery -QueryPath 'sites'
+$local_site = ($sites | Where-Object { $_.isLocal -eq 'True' })
+if (!$local_site) {
+    Write-Error("Unable to determine the local site.")
+    Exit
+}
+
+$diagnostics = Invoke-VCAVQuery -QueryPath 'diagnostics/health'
+if ($diagnostics.managerHealth.offlineReplicators.Count -gt 0) {
+    Write-Warning("One or more replicators are down. This can render the report incorrect.")
+}
+
+$unique_replications = @{}
+
+$replications = Invoke-VCAVPagedQuery -QueryPath 'vm-replications'
+foreach ($replication in $replications) {
+    if ($OrgName) {
+        if ($replication.destination.org -eq $OrgName) {
+            $unique_replications.Add($replication.id,$replication)
+        }
+    } else { # No Organization specified, include all unique inbound replications:
+        if ($replication.destination.org) {
+            $unique_replications.Add($replication.id,$replication)
+        }
+    }
+}
+
+$reps = @()
+
+foreach ($rep in $unique_replications.Values) {
+
+    $instances = Invoke-VCAVQuery -QueryPath "vm-replications/$($rep.id)/instances"
+    
+    # Calculate average daily xfer size based on recorded instances and RPO
+    # NOTE: This will give innaccurate results during the first 24hrs of
+    # replication due to the generally large size of initial VM sync.
+    $numinstances = $instances.Count
+    $repsperday = (24 / ($rep.settings.rpo / 60))
+    $totalxfer = ($instances | Measure-Object -Property transferBytes -Sum).Sum
+    $avgxfer = $totalxfer / $numinstances
+    $avgxferday = $avgxfer * $repsperday
+
+    if ($rep.destinationState.currentRpoViolation -eq 0) {
+         $rpoViolated = "No"
+    } else {
+         $rpoViolated = $rep.destinationState.currentRpoViolation.toString() + " mins"
+    }
+
+    $repObj = [PSCustomObject]@{
+         Org            = $rep.destination.org
+         Vdc            = $rep.destination.vdcname
+         StoragePolicy  = $rep.storageProfileName
+         vAppName       = $rep.source.vAppName
+         VMName         = $rep.vmName
+         RPO            = ($rep.settings.rpo).toString() + " mins"
+         Paused         = $rep.isPaused
+         RPOviolated    = $rpoViolated
+         Quiesced       = $rep.settings.quiesced
+         LastStatus     = LocalTime($rep.destinationState.latestInstance.timestamp).toString()
+         LastXfer       = ByteUnits($rep.destinationState.latestInstance.transferBytes).toString()
+         LastXferTime   = ($rep.destinationState.latestInstance.transferSeconds).toString() + " sec"
+         DataConnection = $rep.dataConnectionState
+         Migration      = $rep.isMigration
+         overallHealth  = $rep.overallHealth
+         Instances      = $numinstances
+         AverageXfer    = (ByteUnits($avgxferday)).toString() + "/day"
+         SpaceRequired  = ByteUnits($rep.destinationState.spaceRequirement)
+    }
+    $reps += $repObj
+}
 return $reps